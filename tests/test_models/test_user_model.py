--- conflicted
+++ resolved
@@ -141,17 +141,7 @@
     assert user.role == UserRole.ADMIN, "Role update should persist correctly in the database"
 
 @pytest.mark.asyncio
-<<<<<<< HEAD
-async def test_email_verification_testcase1(db_session: AsyncSession, user: User):
-    """
-    Test to ensure that a user's email verification status is updated correctly within the database.
-    This test checks that the initial state of the user's email verification status is unverified,
-    then simulates the email verification process, and finally asserts that the status is updated to verified.
-    """
-    # Check the initial verification status (expected to be False)
-    assert not user.email_verified, "Initially, the user's email should not be verified."
-=======
->>>>>>> f10c558d
+
 
     # Simulate the action of verifying the user's email
     user.verify_email()
