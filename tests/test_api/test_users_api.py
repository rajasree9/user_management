--- conflicted
+++ resolved
@@ -70,38 +70,7 @@
         "The API should prevent setting duplicate email addresses and should return a relevant error message."
 
 @pytest.mark.asyncio
-<<<<<<< HEAD
-async def test_update_user_email_idempotence(async_client, admin_user, admin_token):
-=======
-async def test_update_user_email_invalid_data(async_client, admin_user, target_user, admin_token):
-    updated_data = {"email": "invalid_email_format"}
-    headers = {"Authorization": f"Bearer {admin_token}"}
-    response = await async_client.put(f"/users/{target_user.id}", json=updated_data, headers=headers)
-    
-    # The server should return a 400 Bad Request response due to invalid email format
-    assert response.status_code == 400, "Updating email with invalid format should return 400 Bad Request."
-
-@pytest.mark.asyncio
-async def test_update_user_email_conflict_testcase2(async_client, admin_user, verified_user, admin_token):
-    """
-    Test to ensure that updating a user's email to an email that already exists is not allowed and returns an appropriate error.
-    This test first updates an admin user's email and then tries to set the same email for a different verified user.
-    """
-    # Set new email for the admin user
-    updated_email_data = {"email": f"updated_{admin_user.id}@example.com"}
-    headers = {"Authorization": f"Bearer {admin_token}"}
-    await async_client.put(f"/users/{admin_user.id}", json=updated_email_data, headers=headers)
-    
-    # Attempt to update a verified user's email to the same email address
-    conflict_response = await async_client.put(f"/users/{verified_user.id}", json=updated_email_data, headers=headers)
-    
-    # Assert that the response indicates the email already exists
-    assert "email already exists" in conflict_response.json().get("detail", ""), \
-        "The API should prevent setting duplicate email addresses and should return a relevant error message."
-
-@pytest.mark.asyncio
-async def test_update_user_email_idempotence_testcase3(async_client, admin_user, admin_token):
->>>>>>> 462bb5d7
+
     """
     Test to verify that updating a user's email address is idempotent.
     This involves updating the email address to the same value twice and checking that both requests succeed without errors.
@@ -115,11 +84,7 @@
     # Repeat the update with the same email
     repeat_response = await async_client.put(f"/users/{admin_user.id}", json=update_data, headers=headers)
     assert repeat_response.status_code == 200, "The second update with the same email should also succeed, confirming idempotence."
-<<<<<<< HEAD
-    
-=======
-
->>>>>>> 462bb5d7
+
 @pytest.mark.asyncio
 async def test_delete_user(async_client, admin_user, admin_token):
     headers = {"Authorization": f"Bearer {admin_token}"}
