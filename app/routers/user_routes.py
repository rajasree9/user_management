"""
This Python file is part of a FastAPI application, demonstrating user management functionalities including creating, reading,
updating, and deleting (CRUD) user information. It uses OAuth2 with Password Flow for security, ensuring that only authenticated
users can perform certain operations. Additionally, the file showcases the integration of FastAPI with SQLAlchemy for asynchronous
database operations, enhancing performance by non-blocking database calls.

The implementation emphasizes RESTful API principles, with endpoints for each CRUD operation and the use of HTTP status codes
and exceptions to communicate the outcome of operations. It introduces the concept of HATEOAS (Hypermedia as the Engine of
Application State) by including navigational links in API responses, allowing clients to discover other related operations dynamically.

OAuth2PasswordBearer is employed to extract the token from the Authorization header and verify the user's identity, providing a layer
of security to the operations that manipulate user data.

Key Highlights:
- Use of FastAPI's Dependency Injection system to manage database sessions and user authentication.
- Demonstrates how to perform CRUD operations in an asynchronous manner using SQLAlchemy with FastAPI.
- Implements HATEOAS by generating dynamic links for user-related actions, enhancing API discoverability.
- Utilizes OAuth2PasswordBearer for securing API endpoints, requiring valid access tokens for operations.
"""

from builtins import dict, int, len, str
from datetime import timedelta
from uuid import UUID
from fastapi import APIRouter, Depends, HTTPException, Response, status, Request
from fastapi.security import OAuth2PasswordBearer, OAuth2PasswordRequestForm
from sqlalchemy.ext.asyncio import AsyncSession
from app.dependencies import get_current_user, get_db, get_email_service, require_role
from app.schemas.pagination_schema import EnhancedPagination
from app.schemas.token_schema import TokenResponse
from app.schemas.user_schemas import LoginRequest, UserBase, UserCreate, UserListResponse, UserResponse, UserUpdate
from app.services.user_service import UserService
from app.services.jwt_service import create_access_token
from app.utils.link_generation import create_user_links, generate_pagination_links
from app.dependencies import get_settings
from app.services.email_service import EmailService
router = APIRouter()
oauth2_scheme = OAuth2PasswordBearer(tokenUrl="login")
settings = get_settings()
@router.get("/users/{user_id}", response_model=UserResponse, name="get_user", tags=["User Management Requires (Admin or Manager Roles)"])
async def get_user(user_id: UUID, request: Request, db: AsyncSession = Depends(get_db), token: str = Depends(oauth2_scheme), current_user: dict = Depends(require_role(["ADMIN", "MANAGER"]))):
    """
    Endpoint to fetch a user by their unique identifier (UUID).

    Utilizes the UserService to query the database asynchronously for the user and constructs a response
    model that includes the user's details along with HATEOAS links for possible next actions.

    Args:
        user_id: UUID of the user to fetch.
        request: The request object, used to generate full URLs in the response.
        db: Dependency that provides an AsyncSession for database access.
        token: The OAuth2 access token obtained through OAuth2PasswordBearer dependency.
    """
    user = await UserService.get_by_id(db, user_id)
    if not user:
        raise HTTPException(status_code=status.HTTP_404_NOT_FOUND, detail="User not found")

    return UserResponse.model_construct(
        id=user.id,
        nickname=user.nickname,
        first_name=user.first_name,
        last_name=user.last_name,
        bio=user.bio,
        profile_picture_url=user.profile_picture_url,
        github_profile_url=user.github_profile_url,
        linkedin_profile_url=user.linkedin_profile_url,
        role=user.role,
        email=user.email,
        last_login_at=user.last_login_at,
        created_at=user.created_at,
        updated_at=user.updated_at,
        links=create_user_links(user.id, request)  
    )

# Additional endpoints for update, delete, create, and list users follow a similar pattern, using
# asynchronous database operations, handling security with OAuth2PasswordBearer, and enhancing response
# models with dynamic HATEOAS links.

# This approach not only ensures that the API is secure and efficient but also promotes a better client
# experience by adhering to REST principles and providing self-discoverable operations.

@router.put("/users/{user_id}", response_model=UserResponse, name="update_user", tags=["User Management Requires (Admin or Manager Roles)"])
async def update_user(user_id: UUID, user_update: UserUpdate, request: Request, db: AsyncSession = Depends(get_db), token: str = Depends(oauth2_scheme), current_user: dict = Depends(require_role(["ADMIN", "MANAGER"]))):
    """
    Update user information.

    - **user_id**: UUID of the user to update.
    - **user_update**: UserUpdate model with updated user information.
    """
<<<<<<< HEAD
    email_id = None
    if user_update.email:
        email_id = user_update.email
    user_data = user_update.model_dump(exclude_unset=True)
    updated_user = await UserService.update(db, email_id, user_id, user_data)
    if updated_user == 'email_exist':
        raise HTTPException(status_code=status.HTTP_404_NOT_FOUND, detail="email already exist")
=======

>>>>>>> 1fe7be7e
    if not updated_user:
        raise HTTPException(status_code=status.HTTP_404_NOT_FOUND, detail="User not found")

    return UserResponse.model_construct(
        id=updated_user.id,
        bio=updated_user.bio,
        first_name=updated_user.first_name,
        last_name=updated_user.last_name,
        nickname=updated_user.nickname,
        email=updated_user.email,
        role=updated_user.role,
        last_login_at=updated_user.last_login_at,
        profile_picture_url=updated_user.profile_picture_url,
        github_profile_url=updated_user.github_profile_url,
        linkedin_profile_url=updated_user.linkedin_profile_url,
        created_at=updated_user.created_at,
        updated_at=updated_user.updated_at,
        links=create_user_links(updated_user.id, request)
    )


@router.delete("/users/{user_id}", status_code=status.HTTP_204_NO_CONTENT, name="delete_user", tags=["User Management Requires (Admin or Manager Roles)"])
async def delete_user(user_id: UUID, db: AsyncSession = Depends(get_db), token: str = Depends(oauth2_scheme), current_user: dict = Depends(require_role(["ADMIN", "MANAGER"]))):
    """
    Delete a user by their ID.

    - **user_id**: UUID of the user to delete.
    """
    success = await UserService.delete(db, user_id)
    if not success:
        raise HTTPException(status_code=status.HTTP_404_NOT_FOUND, detail="User not found")
    return Response(status_code=status.HTTP_204_NO_CONTENT)



@router.post("/users/", response_model=UserResponse, status_code=status.HTTP_201_CREATED, tags=["User Management Requires (Admin or Manager Roles)"], name="create_user")
async def create_user(user: UserCreate, request: Request, db: AsyncSession = Depends(get_db), email_service: EmailService = Depends(get_email_service), token: str = Depends(oauth2_scheme), current_user: dict = Depends(require_role(["ADMIN", "MANAGER"]))):
    """
    Create a new user.

    This endpoint creates a new user with the provided information. If the email
    already exists, it returns a 400 error. On successful creation, it returns the
    newly created user's information along with links to related actions.

    Parameters:
    - user (UserCreate): The user information to create.
    - request (Request): The request object.
    - db (AsyncSession): The database session.

    Returns:
    - UserResponse: The newly created user's information along with navigation links.
    """
    existing_user = await UserService.get_by_email(db, user.email)
    if existing_user:
        raise HTTPException(status_code=status.HTTP_400_BAD_REQUEST, detail="Email already exists")
    
    created_user = await UserService.create(db, user.model_dump(), email_service)
    if not created_user:
        raise HTTPException(status_code=status.HTTP_500_INTERNAL_SERVER_ERROR, detail="Failed to create user")
    
    
    return UserResponse.model_construct(
        id=created_user.id,
        bio=created_user.bio,
        first_name=created_user.first_name,
        last_name=created_user.last_name,
        profile_picture_url=created_user.profile_picture_url,
        github_profile_url = created_user.github_profile_url,
        linkedin_profile_url = created_user.linkedin_profile_url,
        nickname=created_user.nickname,
        email=created_user.email,
        role=created_user.role,
        last_login_at=created_user.last_login_at,
        created_at=created_user.created_at,
        updated_at=created_user.updated_at,
        links=create_user_links(created_user.id, request)
    )


@router.get("/users/", response_model=UserListResponse, tags=["User Management Requires (Admin or Manager Roles)"])
async def list_users(
    request: Request,
    skip: int = 0,
    limit: int = 10,
    db: AsyncSession = Depends(get_db),
    current_user: dict = Depends(require_role(["ADMIN", "MANAGER"]))
):
    total_users = await UserService.count(db)
    users = await UserService.list_users(db, skip, limit)

    user_responses = [
        UserResponse.model_validate(user) for user in users
    ]
    
    pagination_links = generate_pagination_links(request, skip, limit, total_users)
    
    # Construct the final response with pagination details
    return UserListResponse(
        items=user_responses,
        total=total_users,
        page=skip // limit + 1,
        size=len(user_responses),
        links=pagination_links  # Ensure you have appropriate logic to create these links
    )


@router.post("/register/", response_model=UserResponse, tags=["Login and Registration"])
async def register(user_data: UserCreate, session: AsyncSession = Depends(get_db), email_service: EmailService = Depends(get_email_service)):
    user = await UserService.register_user(session, user_data.model_dump(), email_service)
    if user:
        return user
    raise HTTPException(status_code=400, detail="Email already exists")

@router.post("/login/", response_model=TokenResponse, tags=["Login and Registration"])
async def login(form_data: OAuth2PasswordRequestForm = Depends(), session: AsyncSession = Depends(get_db)):
    if await UserService.is_account_locked(session, form_data.username):
        raise HTTPException(status_code=400, detail="Account locked due to too many failed login attempts.")

    user = await UserService.login_user(session, form_data.username, form_data.password)
    if user:
        access_token_expires = timedelta(minutes=settings.access_token_expire_minutes)

        access_token = create_access_token(
            data={"sub": user.email, "role": str(user.role.name)},
            expires_delta=access_token_expires
        )

        return {"access_token": access_token, "token_type": "bearer"}
    raise HTTPException(status_code=401, detail="Incorrect email or password.")

@router.post("/login/", include_in_schema=False, response_model=TokenResponse, tags=["Login and Registration"])
async def login(form_data: OAuth2PasswordRequestForm = Depends(), session: AsyncSession = Depends(get_db)):
    if await UserService.is_account_locked(session, form_data.username):
        raise HTTPException(status_code=400, detail="Account locked due to too many failed login attempts.")

    user = await UserService.login_user(session, form_data.username, form_data.password)
    if user:
        access_token_expires = timedelta(minutes=settings.access_token_expire_minutes)

        access_token = create_access_token(
            data={"sub": user.email, "role": str(user.role.name)},
            expires_delta=access_token_expires
        )

        return {"access_token": access_token, "token_type": "bearer"}
    raise HTTPException(status_code=401, detail="Incorrect email or password.")


@router.get("/verify-email/{user_id}/{token}", status_code=status.HTTP_200_OK, name="verify_email", tags=["Login and Registration"])
async def verify_email(user_id: UUID, token: str, db: AsyncSession = Depends(get_db), email_service: EmailService = Depends(get_email_service)):
    """
    Verify user's email with a provided token.
    
    - **user_id**: UUID of the user to verify.
    - **token**: Verification token sent to the user's email.
    """
    if await UserService.verify_email_with_token(db, user_id, token):
        return {"message": "Email verified successfully"}
    raise HTTPException(status_code=status.HTTP_400_BAD_REQUEST, detail="Invalid or expired verification token")

<<<<<<< HEAD
@router.put("/users/updateMyProfile/", response_model=UserResponse, tags=["Update Self Profile"])
=======
@router.put("/users/updateMyProfile/", response_model=UserResponse)
>>>>>>> 1fe7be7e
async def update_user_profile(update: UserUpdate, db: AsyncSession = Depends(get_db), current_user = Depends(get_current_user)):
    try:
        user_data = update.model_dump(exclude_unset=True)
        updated_user = await UserService.update_user(db, current_user["user_id"], user_data)
        return updated_user
    except Exception as e:
        raise HTTPException(status_code=status.HTTP_400_BAD_REQUEST, detail=str(e))

<<<<<<< HEAD
@router.patch("/users/{user_id}/upgrade", response_model=UserResponse, tags=["User Management Requires (Admin or Manager Roles)"])
=======
@router.patch("/users/{user_id}/upgrade", response_model=UserResponse)
>>>>>>> 1fe7be7e
async def upgrade_user_to_professional(user_id: UUID, request: Request, db: AsyncSession = Depends(get_db), token: str = Depends(oauth2_scheme), current_user: dict = Depends(require_role(["ADMIN", "MANAGER"])),email_service: EmailService = Depends(get_email_service)):
    try:
        updated_user = await UserService.upgrade_to_professional(db, user_id, email_service)
        if updated_user is None:
            raise HTTPException(status_code=status.HTTP_404_NOT_FOUND, detail='user not found')
        return updated_user
    except Exception as e:
        raise HTTPException(status_code=status.HTTP_404_NOT_FOUND, detail=str(e))<|MERGE_RESOLUTION|>--- conflicted
+++ resolved
@@ -86,17 +86,7 @@
     - **user_id**: UUID of the user to update.
     - **user_update**: UserUpdate model with updated user information.
     """
-<<<<<<< HEAD
-    email_id = None
-    if user_update.email:
-        email_id = user_update.email
-    user_data = user_update.model_dump(exclude_unset=True)
-    updated_user = await UserService.update(db, email_id, user_id, user_data)
-    if updated_user == 'email_exist':
-        raise HTTPException(status_code=status.HTTP_404_NOT_FOUND, detail="email already exist")
-=======
-
->>>>>>> 1fe7be7e
+
     if not updated_user:
         raise HTTPException(status_code=status.HTTP_404_NOT_FOUND, detail="User not found")
 
@@ -257,11 +247,7 @@
         return {"message": "Email verified successfully"}
     raise HTTPException(status_code=status.HTTP_400_BAD_REQUEST, detail="Invalid or expired verification token")
 
-<<<<<<< HEAD
-@router.put("/users/updateMyProfile/", response_model=UserResponse, tags=["Update Self Profile"])
-=======
-@router.put("/users/updateMyProfile/", response_model=UserResponse)
->>>>>>> 1fe7be7e
+
 async def update_user_profile(update: UserUpdate, db: AsyncSession = Depends(get_db), current_user = Depends(get_current_user)):
     try:
         user_data = update.model_dump(exclude_unset=True)
@@ -270,11 +256,7 @@
     except Exception as e:
         raise HTTPException(status_code=status.HTTP_400_BAD_REQUEST, detail=str(e))
 
-<<<<<<< HEAD
-@router.patch("/users/{user_id}/upgrade", response_model=UserResponse, tags=["User Management Requires (Admin or Manager Roles)"])
-=======
-@router.patch("/users/{user_id}/upgrade", response_model=UserResponse)
->>>>>>> 1fe7be7e
+
 async def upgrade_user_to_professional(user_id: UUID, request: Request, db: AsyncSession = Depends(get_db), token: str = Depends(oauth2_scheme), current_user: dict = Depends(require_role(["ADMIN", "MANAGER"])),email_service: EmailService = Depends(get_email_service)):
     try:
         updated_user = await UserService.upgrade_to_professional(db, user_id, email_service)
